--- conflicted
+++ resolved
@@ -667,15 +667,12 @@
 
     test "load :utc_datetime_usec" do
       assert Ecto.Type.load(:utc_datetime_usec, ~N[2015-01-23 23:50:07.008000]) == {:ok, @datetime_usec}
-<<<<<<< HEAD
       assert Ecto.Type.load(:utc_datetime_usec, ~N[2000-02-29 23:50:07.008000]) == {:ok, @datetime_leapyear_usec}
-=======
       assert Ecto.Type.load(:utc_datetime_usec, ~N[2000-02-29 23:50:07]) == {:ok, @datetime_leapyear}
       assert Ecto.Type.load(:utc_datetime_usec, @datetime) == {:ok, @datetime}
       assert Ecto.Type.load(:utc_datetime_usec, @datetime_zero) == {:ok, @datetime_zero}
       assert Ecto.Type.load(:utc_datetime_usec, @datetime_usec) == {:ok, @datetime_usec}
       assert Ecto.Type.load(:utc_datetime_usec, @datetime_leapyear) == {:ok, @datetime_leapyear}
->>>>>>> ee03c146
     end
   end
 
