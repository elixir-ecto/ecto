defmodule Ecto.Mixfile do
  use Mix.Project

  def project do
    [app: :ecto,
     version: "0.2.2",
     elixir: "~> 0.14.0",
     deps: deps,
     build_per_environment: false,
     test_paths: test_paths(Mix.env),

     description: description,
     package: package,

     # Docs
     name: "Ecto",
     docs: &docs/0,
     source_url: "https://github.com/elixir-lang/ecto"]
  end

  def application do
<<<<<<< HEAD
    [ applications: [:poolboy, :emysql] ]
  end

  defp deps(:prod) do
    [ { :poolboy, "~> 1.1.0", github: "devinus/poolboy" },
      { :decimal, "~> 0.1.0", github: "ericmj/decimal" },
      { :postgrex, "~> 0.4.0", github: "ericmj/postgrex", optional: true },
      { :emysql, github: "eonblast/emysql" } ]
=======
    [applications: [:decimal, :poolboy]]
  end

  defp deps do
    [{:poolboy, "~> 1.2.1"},
     # {:decimal, github: "ericmj/decimal", optional: true},
     # {:postgrex, github: "ericmj/postgrex", optional: true},
     {:decimal, "~> 0.2.1", optional: true},
     {:postgrex, "~> 0.5.1", optional: true},
     {:ex_doc, github: "elixir-lang/ex_doc", only: :dev},
     {:markdown, github: "devinus/markdown", only: :dev}]
>>>>>>> 53a5258b
  end

  defp test_paths(:pg),  do: ["integration_test/pg"]
  defp test_paths(:all), do: ["test", "integration_test/pg"]
  defp test_paths(_),    do: ["test"]

  defp description do
    """
    Ecto is a domain specific language for writing queries and interacting with databases in Elixir.
    """
  end

<<<<<<< HEAD
  defp envs do
    [ pg: [ test_paths: ["integration_test/pg"] ],
      mysql: [ test_paths: ["integration_test/mysql"] ],
      all: [ test_paths: ["test", "integration_test/pg", "integration_test/mysql"] ] ]
=======
  defp package do
    [contributors: ["Eric Meadows-Jönsson", "José Valim"],
     licenses: ["Apache 2.0"],
     links: %{"GitHub" => "https://github.com/elixir-lang/ecto",
              "Docs" => "http://elixir-lang.org/docs/ecto/"}]
>>>>>>> 53a5258b
  end

  defp docs do
    [source_ref: System.cmd("git rev-parse --verify --quiet HEAD"),
     main: "overview",
     readme: true]
  end
end<|MERGE_RESOLUTION|>--- conflicted
+++ resolved
@@ -19,17 +19,7 @@
   end
 
   def application do
-<<<<<<< HEAD
-    [ applications: [:poolboy, :emysql] ]
-  end
-
-  defp deps(:prod) do
-    [ { :poolboy, "~> 1.1.0", github: "devinus/poolboy" },
-      { :decimal, "~> 0.1.0", github: "ericmj/decimal" },
-      { :postgrex, "~> 0.4.0", github: "ericmj/postgrex", optional: true },
-      { :emysql, github: "eonblast/emysql" } ]
-=======
-    [applications: [:decimal, :poolboy]]
+    [applications: [:decimal, :poolboy, :emysql]]
   end
 
   defp deps do
@@ -38,9 +28,9 @@
      # {:postgrex, github: "ericmj/postgrex", optional: true},
      {:decimal, "~> 0.2.1", optional: true},
      {:postgrex, "~> 0.5.1", optional: true},
+     {:emysql, github: "eonblast/emysql" },
      {:ex_doc, github: "elixir-lang/ex_doc", only: :dev},
      {:markdown, github: "devinus/markdown", only: :dev}]
->>>>>>> 53a5258b
   end
 
   defp test_paths(:pg),  do: ["integration_test/pg"]
@@ -53,18 +43,17 @@
     """
   end
 
-<<<<<<< HEAD
   defp envs do
     [ pg: [ test_paths: ["integration_test/pg"] ],
       mysql: [ test_paths: ["integration_test/mysql"] ],
       all: [ test_paths: ["test", "integration_test/pg", "integration_test/mysql"] ] ]
-=======
+  end
+
   defp package do
     [contributors: ["Eric Meadows-Jönsson", "José Valim"],
      licenses: ["Apache 2.0"],
      links: %{"GitHub" => "https://github.com/elixir-lang/ecto",
               "Docs" => "http://elixir-lang.org/docs/ecto/"}]
->>>>>>> 53a5258b
   end
 
   defp docs do
