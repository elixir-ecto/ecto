--- conflicted
+++ resolved
@@ -24,16 +24,9 @@
 
   defp deps do
     [{:poolboy, "~> 1.2.1"},
-<<<<<<< HEAD
-     # {:decimal, github: "ericmj/decimal", optional: true},
-     # {:postgrex, github: "ericmj/postgrex", optional: true},
-     {:decimal, "~> 0.2.3", optional: true},
-     {:postgrex, "~> 0.5.3", optional: true},
-     {:emysql, github: "eonblast/emysql" },
-=======
      {:decimal, "~> 0.2.3"},
      {:postgrex, "~> 0.6.0", optional: true},
->>>>>>> 059c3944
+     {:emysql, github: "eonblast/emysql" },
      {:ex_doc, "~> 0.5", only: :dev},
      {:earmark, "~> 0.1", only: :dev}]
   end
