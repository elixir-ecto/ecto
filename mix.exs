--- conflicted
+++ resolved
@@ -1,13 +1,8 @@
 defmodule Ecto.Mixfile do
   use Mix.Project
 
-<<<<<<< HEAD
-  @version "0.7.2"
-  @adapters [:pg, :mssql]
-=======
   @version "0.7.3-dev"
   @adapters [:pg]
->>>>>>> 32b90a63
 
   def project do
     [app: :ecto,
@@ -38,8 +33,7 @@
   defp deps do
     [{:poolboy, "~> 1.4.1"},
      {:decimal, "~> 1.0"},
-     {:postgrex, "~> 0.7"},
-     {:tds, path: "../tds", env: Mix.env},
+     {:postgrex, "~> 0.7", optional: true},
      {:ex_doc, "~> 0.7", only: :docs},
      {:earmark, "~> 0.1", only: :docs},
      {:inch_ex, only: :docs}]
