defmodule Ecto.Mixfile do
  use Mix.Project

  @version "0.7.2"
  @adapters [:pg, :mssql]

  def project do
    [app: :ecto,
     version: @version,
     elixir: "~> 1.0",
     deps: deps,
     build_per_environment: false,
     test_paths: test_paths(Mix.env),

     # Custom testing
     aliases: ["test.all": &test_all/1],
     preferred_cli_env: ["test.all": :test],

     # Hex
     description: description,
     package: package,

     # Docs
     name: "Ecto",
     docs: [source_ref: "v#{@version}",
            source_url: "https://github.com/elixir-lang/ecto"]]
  end

  def application do
    [applications: [:logger, :decimal, :poolboy]]
  end

  defp deps do
    [{:poolboy, "~> 1.4.1"},
     {:decimal, "~> 1.0"},
     {:postgrex, "~> 0.7"},
<<<<<<< HEAD
     {:tds, path: "../tds", env: Mix.env},
     {:ex_doc, "~> 0.6", only: :docs},
=======
     {:ex_doc, "~> 0.7", only: :docs},
>>>>>>> bb37f1b2
     {:earmark, "~> 0.1", only: :docs},
     {:inch_ex, only: :docs}]
  end

  defp test_paths(adapter) when adapter in @adapters, do: ["integration_test/#{adapter}"]
  defp test_paths(_), do: ["test"]

  defp description do
    """
    Ecto is a domain specific language for writing queries and interacting with databases in Elixir.
    """
  end

  defp package do
    [contributors: ["Eric Meadows-Jönsson", "José Valim"],
     licenses: ["Apache 2.0"],
     links: %{"GitHub" => "https://github.com/elixir-lang/ecto"}]
  end

  defp test_all(args) do
    args = if IO.ANSI.enabled?, do: ["--color"|args], else: ["--no-color"|args]
    Mix.Task.run "test", args

    for adapter <- @adapters do
      IO.puts "==> Running integration tests for MIX_ENV=#{adapter}"

      {_, res} = System.cmd "mix", ["test"|args],
                            into: IO.binstream(:stdio, :line),
                            env: [{"MIX_ENV", to_string(adapter)}]

      if res > 0 do
        System.at_exit(fn _ -> exit({:shutdown, 1}) end)
      end
    end
  end
end<|MERGE_RESOLUTION|>--- conflicted
+++ resolved
@@ -2,7 +2,7 @@
   use Mix.Project
 
   @version "0.7.2"
-  @adapters [:pg, :mssql]
+  @adapters [:pg]
 
   def project do
     [app: :ecto,
@@ -34,12 +34,7 @@
     [{:poolboy, "~> 1.4.1"},
      {:decimal, "~> 1.0"},
      {:postgrex, "~> 0.7"},
-<<<<<<< HEAD
-     {:tds, path: "../tds", env: Mix.env},
-     {:ex_doc, "~> 0.6", only: :docs},
-=======
      {:ex_doc, "~> 0.7", only: :docs},
->>>>>>> bb37f1b2
      {:earmark, "~> 0.1", only: :docs},
      {:inch_ex, only: :docs}]
   end
