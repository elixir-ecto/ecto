--- conflicted
+++ resolved
@@ -33,12 +33,8 @@
 
 ### Soft deprecations (no warnings emitted)
 
-<<<<<<< HEAD
-  * [Ecto.Repo] `Ecto.Repo.transaction/2` is soft-deprecated in favor of `Ecto.Repo.transaction/1`
+  * [Ecto.Repo] `Ecto.Repo.transaction/2` is soft-deprecated in favor of `Ecto.Repo.transact/1`
   * [Ecto.Query.API] `literal/1` is deprecated in favor of `identifier/1`
-=======
-  * [Ecto.Repo] `Ecto.Repo.transaction/2` is soft-deprecated in favor of `Ecto.Repo.transact/1`
->>>>>>> 62a820d2
 
 ## v3.12.6 (2025-06-11)
 
