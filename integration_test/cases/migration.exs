Code.require_file "../../test/support/file_helpers.exs", __DIR__

defmodule Ecto.Integration.MigrationTest do
  use Ecto.Integration.Case

  import Support.FileHelpers
  import Ecto.Migrator, only: [migrated_versions: 1]

  defmodule GoodMigration do
    use Ecto.Migration

    def up do
      table = table(:migrations_test)

      assert exists? table
      drop table
      refute exists? table

      create table do
        add :name, :text
        add :other, :text
      end

      alter table do
        modify :name, :string
        remove :other
        add :author, :string
      end
<<<<<<< HEAD
      # TODO 
      # MSSQL Does not support native function based indexes. 
      # Needs to be moved to pg
      #index = index(:migrations_test, ["lower(author)"])
      index = index(:migrations_test, ["author"])
=======

      index = index(:migrations_test, [:author])
>>>>>>> 19800d8f
      refute exists? index
      create index
      assert exists? index
      drop index
      refute exists? index
    end

    def down do
      drop table(:migrations_test)
    end
  end

  defmodule BadMigration do
    use Ecto.Migration

    def change do
      execute "CREATE WHAT"
    end
  end

  import Ecto.Migrator

  setup do
    Application.put_env(:elixir, :ansi_enabled, false)

    on_exit fn ->
      Application.delete_env(:elixir, :ansi_enabled)
    end
  end

  test "schema migration" do
    [migration] = TestRepo.all(Ecto.Migration.SchemaMigration)
    assert migration.version == 0
    assert migration.inserted_at
  end

  test "migrations up and down" do
    assert migrated_versions(TestRepo) == [0]
    assert up(TestRepo, 20080906120000, GoodMigration, log: false) == :ok

    assert migrated_versions(TestRepo) == [0, 20080906120000]
    assert up(TestRepo, 20080906120000, GoodMigration, log: false) == :already_up
    assert migrated_versions(TestRepo) == [0, 20080906120000]
    assert down(TestRepo, 20080906120001, GoodMigration, log: false) == :already_down
    assert migrated_versions(TestRepo) == [0, 20080906120000]
    assert down(TestRepo, 20080906120000, GoodMigration, log: false) == :ok
    assert migrated_versions(TestRepo) == [0]
  end

  test "bad migration" do
    assert catch_error(up(TestRepo, 20080906120000, BadMigration, log: false))
  end

  test "run up to/step migration" do
    in_tmp fn path ->
      create_migration(47)
      create_migration(48)

      assert [47] = run(TestRepo, path, :up, step: 1, log: false)
      assert count_entries() == 1

      assert [48] = run(TestRepo, path, :up, to: 48, log: false)
    end
  end

  test "run down to/step migration" do
    in_tmp fn path ->
      migrations = [
        create_migration(49),
        create_migration(50),
      ]

      assert [49, 50] = run(TestRepo, path, :up, all: true, log: false)
      purge migrations

      assert [50] = run(TestRepo, path, :down, step: 1, log: false)
      purge migrations

      assert count_entries() == 1
      assert [50] = run(TestRepo, path, :up, to: 50, log: false)
    end
  end

  test "runs all migrations" do
    in_tmp fn path ->
      migrations = [
        create_migration(53),
        create_migration(54),
      ]

      assert [53, 54] = run(TestRepo, path, :up, all: true, log: false)
      assert [] = run(TestRepo, path, :up, all: true, log: false)
      purge migrations

      assert [54, 53] = run(TestRepo, path, :down, all: true, log: false)
      purge migrations

      assert count_entries() == 0
      assert [53, 54] = run(TestRepo, path, :up, all: true, log: false)
    end
  end

  defp count_entries() do
    import Ecto.Query, only: [from: 2]
    TestRepo.one! from p in "migrations_test", select: count(1)
  end

  defp create_migration(num) do
    module = Module.concat(__MODULE__, "Migration#{num}")
    # TODO
    # Removed LIMIT 1 from subselect on down. PG Specific
    File.write! "#{num}_migration.exs", """
    defmodule #{module} do
      use Ecto.Migration

      def up do
        execute "INSERT INTO migrations_test (num) VALUES (#{num})"
      end

      def down do
<<<<<<< HEAD
        execute "DELETE FROM migrations_test WHERE id IN (SELECT id FROM migrations_test)"
=======
        execute "DELETE FROM migrations_test WHERE num = #{num}"
>>>>>>> 19800d8f
      end
    end
    """

    module
  end

  defp purge(modules) do
    Enum.each(List.wrap(modules), fn m ->
      :code.delete m
      :code.purge m
    end)
  end
end<|MERGE_RESOLUTION|>--- conflicted
+++ resolved
@@ -26,16 +26,8 @@
         remove :other
         add :author, :string
       end
-<<<<<<< HEAD
-      # TODO 
-      # MSSQL Does not support native function based indexes. 
-      # Needs to be moved to pg
-      #index = index(:migrations_test, ["lower(author)"])
-      index = index(:migrations_test, ["author"])
-=======
 
       index = index(:migrations_test, [:author])
->>>>>>> 19800d8f
       refute exists? index
       create index
       assert exists? index
@@ -145,8 +137,7 @@
 
   defp create_migration(num) do
     module = Module.concat(__MODULE__, "Migration#{num}")
-    # TODO
-    # Removed LIMIT 1 from subselect on down. PG Specific
+
     File.write! "#{num}_migration.exs", """
     defmodule #{module} do
       use Ecto.Migration
@@ -156,11 +147,7 @@
       end
 
       def down do
-<<<<<<< HEAD
-        execute "DELETE FROM migrations_test WHERE id IN (SELECT id FROM migrations_test)"
-=======
         execute "DELETE FROM migrations_test WHERE num = #{num}"
->>>>>>> 19800d8f
       end
     end
     """
