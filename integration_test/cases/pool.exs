--- conflicted
+++ resolved
@@ -22,16 +22,10 @@
 
   defmodule MockPool do
     def start_link(_conn_mod, opts) do
-<<<<<<< HEAD
-      # Custom options are passed through
-      assert TestRepo.Alternative == opts[:name]
-      assert :bar == opts[:foo]
-      assert TestRepo == opts[:repo]
-=======
       assert opts[:name] == MockRepo.Alternative
       assert opts[:repo] == MockRepo
       assert opts[:foo] == :bar # Custom options are passed through
->>>>>>> 931f37d3
+      assert TestRepo == opts[:repo]
       {:ok, MockPool}
     end
   end
