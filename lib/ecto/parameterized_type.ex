--- conflicted
+++ resolved
@@ -151,11 +151,8 @@
   defmacro __using__(_) do
     quote location: :keep do
       @behaviour Ecto.ParameterizedType
-<<<<<<< HEAD
       def change(_old_value, new_value, _params), do: {:ok, new_value}
       # TODO: Make both equal? and embed_as specific only to parameterized types
-=======
->>>>>>> e17000c7
       def embed_as(_, _), do: :self
       def equal?(term1, term2, _params), do: term1 == term2
       defoverridable change: 3, embed_as: 2, equal?: 3
