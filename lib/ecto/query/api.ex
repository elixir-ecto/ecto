--- conflicted
+++ resolved
@@ -255,12 +255,8 @@
   defs max(float) :: float
   defs max(date) :: date
   defs max(datetime) :: datetime
-<<<<<<< HEAD
   defs max(time) :: time
-  
-=======
-
->>>>>>> 10a0eea5
+
   @doc """
   Aggregate function, the minimum number of the given field in the current
   group.
@@ -271,12 +267,8 @@
   defs min(float) :: float
   defs min(date) :: date
   defs min(datetime) :: datetime
-<<<<<<< HEAD
   defs min(time) :: time
 
-=======
-  
->>>>>>> 10a0eea5
   @doc "Aggregate function, sums the given field over the current group."
   @aggregate true
   def sum(numbers)
